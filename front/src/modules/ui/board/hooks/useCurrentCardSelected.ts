--- conflicted
+++ resolved
@@ -1,11 +1,8 @@
 import { useContext } from 'react';
 import { useRecoilCallback, useRecoilState, useSetRecoilState } from 'recoil';
 
-<<<<<<< HEAD
-=======
 import { actionBarOpenState } from '@/ui/action-bar/states/ActionBarIsOpenState';
 
->>>>>>> 45687f51
 import { BoardCardIdContext } from '../contexts/BoardCardIdContext';
 import { isCardSelectedFamilyState } from '../states/isCardSelectedFamilyState';
 
